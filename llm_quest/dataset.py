--- conflicted
+++ resolved
@@ -177,23 +177,11 @@
     Methods:
         __len__(): Returns the number of samples in the dataset.
         __getitem__(index): Returns the tokenized instruction sequence at the given index.
-<<<<<<< HEAD
 
     Returns:
         list[int]: A list of token IDs representing a tokenized and formatted instruction sequence, ie:
         instruction + input (if any) + response
     """
-=======
-
-    Returns:
-        list[int]: A list of token IDs representing a tokenized and formatted instruction sequence, ie:
-        instruction + input (if any) + response
-    """
-
-    def __init__(self, file, tokenizer):
-        with open(file, "r", encoding="utf-8") as f:
-            text = json.load(f)
->>>>>>> 4777ec68
 
     def __init__(self, file, tokenizer, formatting_func=alpaca_prompt_format, file_type="json"):
         self.instruct_ids_list = []
