--- conflicted
+++ resolved
@@ -102,7 +102,6 @@
         return instruction_txt + input_txt + output_txt
 
 
-<<<<<<< HEAD
 def alpaca_deepseek_format(entry, include_answer=True):
     """
     Formats a GSM8K entry into a DeepSeek reasoning format (R1 paper) adapted with alpaca style instruction:
@@ -158,7 +157,8 @@
         )
 
         return instruction + input_txt + answer
-=======
+
+
 class CheckpointEvaluator:
     """
     Evaluator class to check for the best checkpoint in order to save it.
@@ -185,7 +185,6 @@
             return True
 
         return False
->>>>>>> 4777ec68
 
 
 # @rasbt's CH5 copy, util function for OpenAI's weights matching
