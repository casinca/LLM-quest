--- conflicted
+++ resolved
@@ -68,11 +68,7 @@
         if top_k:
             logits = top_k_sampling(logits, top_k)
         if temp > 0:
-<<<<<<< HEAD
-            next_token = sample_with_temperature(logits, temp)  # next tok id is taken from the prob distrib
-=======
-            tok_id_next = apply_temperature(logits, temp)  # next tok id is taken from the prob distrib
->>>>>>> 1937eb4a
+            next_token = apply_temperature(logits, temp)  # next tok id is taken from the prob distrib
         else:
             next_token = torch.argmax(logits, dim=-1, keepdim=True)  # keepdim as it is to concat (needs same dim)
 
